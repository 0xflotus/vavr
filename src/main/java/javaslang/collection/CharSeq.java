/*     / \____  _    ______   _____ / \____   ____  _____
 *    /  \__  \/ \  / \__  \ /  __//  \__  \ /    \/ __  \   Javaslang
 *  _/  // _\  \  \/  / _\  \\_  \/  // _\  \  /\  \__/  /   Copyright 2014-2015 Daniel Dietrich
 * /___/ \_____/\____/\_____/____/\___\_____/_/  \_/____/    Licensed under the Apache License, Version 2.0
 */
package javaslang.collection;

import javaslang.Tuple;
import javaslang.Tuple2;
import javaslang.Value;
import javaslang.control.None;
import javaslang.control.Option;
import javaslang.control.Some;

import java.io.Serializable;
import java.io.UnsupportedEncodingException;
import java.nio.charset.Charset;
import java.util.*;
import java.util.HashSet;
import java.util.function.*;
import java.util.regex.PatternSyntaxException;
import java.util.stream.Collector;

/**
 * TODO javadoc
 */
public final class CharSeq implements CharSequence, IndexedSeq<Character>, Serializable {

    private static final long serialVersionUID = 1L;

    private static final CharSeq EMPTY = new CharSeq("");

    private final java.lang.String back;

    private CharSeq(java.lang.String javaString) {
        this.back = javaString;
    }

    public static CharSeq empty() {
        return EMPTY;
    }

    /**
     * Returns a {@link java.util.stream.Collector} which may be used in conjunction with
     * {@link java.util.stream.Stream#collect(java.util.stream.Collector)} to obtain a {@link CharSeq}s.
     *
     * @return A {@code CharSeq} Collector.
     */
    public static Collector<Character, ArrayList<Character>, CharSeq> collector() {
        final Supplier<ArrayList<Character>> supplier = ArrayList::new;
        final BiConsumer<ArrayList<Character>, Character> accumulator = ArrayList::add;
        final BinaryOperator<ArrayList<Character>> combiner = (left, right) -> {
            left.addAll(right);
            return left;
        };
        final Function<ArrayList<Character>, CharSeq> finisher = CharSeq::ofAll;
        return Collector.of(supplier, accumulator, combiner, finisher);
    }

    /**
     * Returns a singleton {@code CharSeq}, i.e. a {@code CharSeq} of one element.
     *
     * @param element An element.
     * @return A new {@code CharSeq} instance containing the given element
     */
    public static CharSeq of(Character element) {
        return new CharSeq(new java.lang.String(new char[] { element }));
    }

    /**
     * Creates a String of the given elements.
     *
     * @param elements Zero or more elements.
     * @return A string containing the given elements in the same order.
     * @throws NullPointerException if {@code elements} is null
     */
    public static CharSeq of(Character... elements) {
        Objects.requireNonNull(elements, "elements is null");
        final char[] chrs = new char[elements.length];
        for (int i = 0; i < elements.length; i++) {
            chrs[i] = elements[i];
        }
        return new CharSeq(new java.lang.String(chrs));
    }

    /**
     * Creates a String of {@code CharSequence}.
     *
     * @param sequence {@code CharSequence} instance.
     * @return A new {@code javaslang.String}
     */
    public static CharSeq of(CharSequence sequence) {
        Objects.requireNonNull(sequence, "sequence is null");
        return sequence.length() == 0 ? empty() : new CharSeq(sequence.toString());
    }

    /**
     * Creates a String of the given elements.
     *
     * The resulting string has the same iteration order as the given iterable of elements
     * if the iteration order of the elements is stable.
     *
     * @param elements An Iterable of elements.
     * @return A string containing the given elements in the same order.
     * @throws NullPointerException if {@code elements} is null
     */
    public static CharSeq ofAll(Iterable<? extends Character> elements) {
        Objects.requireNonNull(elements, "elements is null");
        final StringBuilder sb = new StringBuilder();
        for (Character character : elements) {
            sb.append(character);
        }
        return sb.length() == 0 ? EMPTY : of(sb.toString());
    }

    /**
     * Creates a CharSeq based on the elements of a char array.
     *
     * @param array a char array
     * @return A new List of Character values
     */
    static CharSeq ofAll(char[] array) {
        Objects.requireNonNull(array, "array is null");
        return new CharSeq(String.valueOf(array));
    }

    //
    //
    // IndexedSeq
    //
    //

    @Override
    public CharSeq append(Character element) {
        return of(back + element);
    }

    @Override
    public CharSeq appendAll(Iterable<? extends Character> elements) {
        Objects.requireNonNull(elements, "elements is null");
        final StringBuilder sb = new StringBuilder(back);
        for (char element : elements) {
            sb.append(element);
        }
        return of(sb.toString());
    }

    @Override
    public CharSeq clear() {
        return EMPTY;
    }

    @Override
    public Vector<Tuple2<Character, Character>> crossProduct() {
        return crossProduct(this);
    }

    @Override
    public <U> Vector<Tuple2<Character, U>> crossProduct(Iterable<? extends U> that) {
        Objects.requireNonNull(that, "that is null");
        final Vector<U> other = Vector.ofAll(that);
        return flatMap(a -> other.map(b -> Tuple.of(a, b)));
    }

    @Override
    public Vector<CharSeq> combinations() {
        return Vector.rangeClosed(0, length()).map(this::combinations).flatMap(Function.identity());
    }

    @Override
    public Vector<CharSeq> combinations(int k) {
        class Recursion {
            Vector<CharSeq> combinations(CharSeq elements, int k) {
                return (k == 0)
                        ? Vector.of(CharSeq.empty())
                        : elements.zipWithIndex().flatMap(t -> combinations(elements.drop(t._2 + 1), (k - 1))
                        .map((CharSeq c) -> c.prepend(t._1)));
            }
        }
        return new Recursion().combinations(this, Math.max(k, 0));
    }

    @Override
    public CharSeq distinct() {
        return distinctBy(Function.identity());
    }

    @Override
    public CharSeq distinctBy(Comparator<? super Character> comparator) {
        Objects.requireNonNull(comparator, "comparator is null");
        final java.util.Set<Character> seen = new java.util.TreeSet<>(comparator);
        return filter(seen::add);
    }

    @Override
    public <U> CharSeq distinctBy(Function<? super Character, ? extends U> keyExtractor) {
        Objects.requireNonNull(keyExtractor, "keyExtractor is null");
        final java.util.Set<U> seen = new java.util.HashSet<>();
        return filter(t -> seen.add(keyExtractor.apply(t)));
    }

    @Override
    public CharSeq drop(int n) {
        if (n >= length()) {
            return EMPTY;
        }
        if (n <= 0) {
            return this;
        } else {
            return of(back.substring(n));
        }
    }

    @Override
    public CharSeq dropRight(int n) {
        if (n >= length()) {
            return EMPTY;
        }
        if (n <= 0) {
            return this;
        } else {
            return of(back.substring(0, length() - n));
        }
    }

    @Override
    public CharSeq dropWhile(Predicate<? super Character> predicate) {
        Objects.requireNonNull(predicate, "predicate is null");
        int index = 0;
        while (index < length() && predicate.test(charAt(index))) {
            index++;
        }
        return index < length() ? (index == 0 ? this : of(back.substring(index))) : empty();
    }

    @Override
    public CharSeq filter(Predicate<? super Character> predicate) {
        Objects.requireNonNull(predicate, "predicate is null");
        final StringBuilder sb = new StringBuilder();
        for (int i = 0; i < back.length(); i++) {
            final char ch = back.charAt(i);
            if (predicate.test(ch)) {
                sb.append(ch);
            }
        }
        return sb.length() == 0 ? EMPTY : sb.length() == length() ? this : of(sb.toString());
    }

    @Override
    public CharSeq findAll(Predicate<? super Character> predicate) {
        Objects.requireNonNull(predicate, "predicate is null");
        return filter(predicate);
    }

    @Override
    public <U> Vector<U> flatMap(Function<? super Character, ? extends Iterable<? extends U>> mapper) {
        Objects.requireNonNull(mapper, "mapper is null");
        if (isEmpty()) {
            return Vector.empty();
        } else {
            Vector<U> result = Vector.empty();
            for (int i = 0; i < length(); i++) {
                for (U u : mapper.apply(get(i))) {
                    result = result.append(u);
                }
            }
            return result;
        }
    }

<<<<<<< HEAD
=======
    public CharSeq flatMapChars(CharFunction<? extends CharSequence> mapper) {
        Objects.requireNonNull(mapper, "mapper is null");
        if (isEmpty()) {
            return this;
        } else {
            final StringBuilder builder = new StringBuilder();
            back.chars().forEach(c -> builder.append(mapper.apply((char) c)));
            return new CharSeq(builder.toString());
        }
    }

    @SuppressWarnings("unchecked")
>>>>>>> 938a642a
    @Override
    public <U> Vector<U> flatMapM(Function<? super Character, ? extends Value<? extends U>> mapper) {
        return flatMap(mapper);
    }

    @Override
    public Vector<Object> flatten() {
        return Vector.ofAll(iterator());
    }

    @Override
    public <C> Map<C, CharSeq> groupBy(Function<? super Character, ? extends C> classifier) {
        Objects.requireNonNull(classifier, "classifier is null");
        return foldLeft(HashMap.empty(), (map, t) -> {
            final C key = classifier.apply(t);
            final CharSeq values = map.get(key).map(ts -> ts.append(t)).orElse(CharSeq.of(t));
            return map.put(key, values);
        });
    }

    @Override
    public Vector<CharSeq> grouped(int size) {
        return sliding(size, size);
    }

    @Override
    public boolean hasDefiniteSize() {
        return true;
    }

    @Override
    public CharSeq init() {
        if (isEmpty()) {
            throw new UnsupportedOperationException("init of empty string");
        } else {
            return of(back.substring(0, length() - 1));
        }
    }

    @Override
    public Option<CharSeq> initOption() {
        if (isEmpty()) {
            return None.instance();
        } else {
            return new Some<>(init());
        }
    }

    @Override
    public CharSeq insert(int index, Character element) {
        if (index < 0) {
            throw new IndexOutOfBoundsException("insert(" + index + ", e)");
        }
        if (index > length()) {
            throw new IndexOutOfBoundsException("insert(" + index + ", e) on String of length " + length());
        }
        return of(new StringBuilder(back).insert(index, element).toString());
    }

    @Override
    public CharSeq insertAll(int index, Iterable<? extends Character> elements) {
        Objects.requireNonNull(elements, "elements is null");
        if (index < 0) {
            throw new IndexOutOfBoundsException("insertAll(" + index + ", elements)");
        }
        if (index > length()) {
            throw new IndexOutOfBoundsException("insertAll(" + index + ", elements) on String of length " + length());
        }
        final java.lang.String javaString = back;
        final StringBuilder sb = new StringBuilder(javaString.substring(0, index));
        for (Character element : elements) {
            sb.append(element);
        }
        sb.append(javaString.substring(index));
        return of(sb.toString());
    }

    @Override
    public Iterator<Character> iterator() {
        return new Iterator<Character>() {
            private int index = 0;

            @Override
            public boolean hasNext() {
                return index < back.length();
            }

            @Override
            public Character next() {
                if (index >= back.length()) {
                    throw new NoSuchElementException();
                }
                return back.charAt(index++);
            }
        };
    }

    @Override
    public CharSeq intersperse(Character element) {
        final StringBuilder sb = new StringBuilder();
        for (int i = 0; i < length(); i++) {
            if (i > 0) {
                sb.append(element);
            }
            sb.append(get(i));
        }
        return sb.length() == 0 ? EMPTY : of(sb.toString());
    }

    @Override
    public <U> Vector<U> map(Function<? super Character, ? extends U> mapper) {
        Objects.requireNonNull(mapper, "mapper is null");
        Vector<U> result = Vector.empty();
        for (int i = 0; i < length(); i++) {
            result = result.append(mapper.apply(get(i)));
        }
        return result;
    }

    public CharSeq mapChars(CharUnaryOperator mapper) {
        Objects.requireNonNull(mapper, "mapper is null");
        if (isEmpty()) {
            return this;
        } else {
            final char[] chars = back.toCharArray();
            for (int i = 0; i < chars.length; i++) {
                chars[i] = mapper.apply(chars[i]);
            }
            return CharSeq.ofAll(chars);
        }
    }

    @Override
    public <U> Vector<U> mapM(Function<? super Character, ? extends U> mapper) {
        return map(mapper);
    }

    @Override
    public Tuple2<CharSeq, CharSeq> partition(Predicate<? super Character> predicate) {
        Objects.requireNonNull(predicate, "predicate is null");
        if (isEmpty()) {
            return Tuple.of(EMPTY, EMPTY);
        }
        final StringBuilder left = new StringBuilder();
        final StringBuilder right = new StringBuilder();
        for (int i = 0; i < length(); i++) {
            Character t = get(i);
            (predicate.test(t) ? left : right).append(t);
        }
        if (left.length() == 0) {
            return Tuple.of(EMPTY, of(right.toString()));
        } else if (right.length() == 0) {
            return Tuple.of(of(left.toString()), EMPTY);
        } else {
            return Tuple.of(of(left.toString()), of(right.toString()));
        }
    }

    @Override
    public CharSeq peek(Consumer<? super Character> action) {
        Objects.requireNonNull(action, "action is null");
        if (!isEmpty()) {
            action.accept(back.charAt(0));
        }
        return this;
    }

    @Override
    public Vector<CharSeq> permutations() {
        if (isEmpty()) {
            return Vector.empty();
        } else {
            if (length() == 1) {
                return Vector.of(this);
            } else {
                Vector<CharSeq> result = Vector.empty();
                for (Character t : distinct()) {
                    for (CharSeq ts : remove(t).permutations()) {
                        result = result.append(ts);
                    }
                }
                return result;
            }
        }
    }

    @Override
    public CharSeq prepend(Character element) {
        return of(element + back);
    }

    @Override
    public CharSeq prependAll(Iterable<? extends Character> elements) {
        Objects.requireNonNull(elements, "elements is null");
        final StringBuilder sb = new StringBuilder();
        for (Character element : elements) {
            sb.append(element);
        }
        sb.append(back);
        return sb.length() == 0 ? EMPTY : of(sb.toString());
    }

    @Override
    public CharSeq remove(Character element) {
        final StringBuilder sb = new StringBuilder();
        boolean found = false;
        for (int i = 0; i < length(); i++) {
            char c = get(i);
            if (!found && c == element) {
                found = true;
            } else {
                sb.append(c);
            }
        }
        return sb.length() == 0 ? EMPTY : sb.length() == length() ? this : of(sb.toString());
    }

    @Override
    public CharSeq removeFirst(Predicate<Character> predicate) {
        Objects.requireNonNull(predicate, "predicate is null");
        final StringBuilder sb = new StringBuilder();
        boolean found = false;
        for (int i = 0; i < back.length(); i++) {
            final char ch = back.charAt(i);
            if (predicate.test(ch)) {
                if (found) {
                    sb.append(ch);
                }
                found = true;
            } else {
                sb.append(ch);
            }
        }
        return found ? (sb.length() == 0 ? EMPTY : of(sb.toString())) : this;
    }

    @Override
    public CharSeq removeLast(Predicate<Character> predicate) {
        Objects.requireNonNull(predicate, "predicate is null");
        for (int i = length() - 1; i >= 0; i--) {
            if (predicate.test(back.charAt(i))) {
                return removeAt(i);
            }
        }
        return this;
    }

    @Override
    public CharSeq removeAt(int indx) {
        final java.lang.String removed = back.substring(0, indx) + back.substring(indx + 1);
        return removed.isEmpty() ? EMPTY : of(removed);
    }

    @Override
    public CharSeq removeAll(Character element) {
        final StringBuilder sb = new StringBuilder();
        for (int i = 0; i < length(); i++) {
            final char c = back.charAt(i);
            if (c != element) {
                sb.append(c);
            }
        }
        return sb.length() == 0 ? EMPTY : sb.length() == length() ? this : of(sb.toString());
    }

    @Override
    public CharSeq removeAll(Iterable<? extends Character> elements) {
        Objects.requireNonNull(elements, "elements is null");
        final java.util.Set<Character> distinct = new HashSet<>();
        for (Character element : elements) {
            distinct.add(element);
        }
        final StringBuilder sb = new StringBuilder();
        for (int i = 0; i < length(); i++) {
            final char c = back.charAt(i);
            if (!distinct.contains(c)) {
                sb.append(c);
            }
        }
        return sb.length() == 0 ? EMPTY : sb.length() == length() ? this : of(sb.toString());
    }

    @Override
    public CharSeq replace(Character currentElement, Character newElement) {
        final StringBuilder sb = new StringBuilder();
        boolean found = false;
        for (int i = 0; i < length(); i++) {
            final char c = back.charAt(i);
            if (c == currentElement && !found) {
                sb.append(newElement);
                found = true;
            } else {
                sb.append(c);
            }
        }
        return found ? (sb.length() == 0 ? EMPTY : of(sb.toString())) : this;
    }

    @Override
    public CharSeq replaceAll(Character currentElement, Character newElement) {
        final StringBuilder sb = new StringBuilder();
        boolean found = false;
        for (int i = 0; i < length(); i++) {
            final char c = back.charAt(i);
            if (c == currentElement) {
                sb.append(newElement);
                found = true;
            } else {
                sb.append(c);
            }
        }
        return found ? (sb.length() == 0 ? EMPTY : of(sb.toString())) : this;
    }

    @Override
    public CharSeq replaceAll(UnaryOperator<Character> operator) {
        Objects.requireNonNull(operator, "operator is null");
        final StringBuilder sb = new StringBuilder();
        for (int i = 0; i < length(); i++) {
            sb.append(operator.apply(back.charAt(i)));
        }
        return sb.length() == 0 ? EMPTY : of(sb.toString());
    }

    @Override
    public CharSeq retainAll(Iterable<? extends Character> elements) {
        Objects.requireNonNull(elements, "elements is null");
        final java.util.Set<Character> keeped = new HashSet<>();
        for (Character element : elements) {
            keeped.add(element);
        }
        final StringBuilder sb = new StringBuilder();
        for (int i = 0; i < length(); i++) {
            final char c = back.charAt(i);
            if (keeped.contains(c)) {
                sb.append(c);
            }
        }
        return sb.length() == 0 ? EMPTY : of(sb.toString());
    }

    @Override
    public CharSeq reverse() {
        return of(new StringBuilder(back).reverse().toString());
    }

    @Override
    public CharSeq set(int index, Character element) {
        if (index < 0) {
            throw new IndexOutOfBoundsException("set(" + index + ")");
        }
        if (index >= length()) {
            throw new IndexOutOfBoundsException("set(" + index + ")");
        }
        return of(back.substring(0, index) + element + back.substring(index + 1));
    }

    @Override
    public Vector<CharSeq> sliding(int size) {
        return sliding(size, 1);
    }

    @Override
    public Vector<CharSeq> sliding(int size, int step) {
        if (size <= 0 || step <= 0) {
            throw new IllegalArgumentException(java.lang.String.format("size: %s or step: %s not positive", size, step));
        }
        Vector<CharSeq> result = Vector.empty();
        CharSeq str = this;
        while (!str.isEmpty()) {
            final Tuple2<CharSeq, CharSeq> split = str.splitAt(size);
            result = result.append(split._1);
            str = split._2.isEmpty() ? CharSeq.empty() : str.drop(step);
        }
        return result;
    }

    @Override
    public CharSeq sort() {
        return isEmpty() ? this : toJavaStream().sorted().collect(CharSeq.collector());
    }

    @Override
    public CharSeq sort(Comparator<? super Character> comparator) {
        Objects.requireNonNull(comparator, "comparator is null");
        return isEmpty() ? this : toJavaStream().sorted(comparator).collect(CharSeq.collector());
    }

    @Override
    public Tuple2<CharSeq, CharSeq> span(Predicate<? super Character> predicate) {
        Objects.requireNonNull(predicate, "predicate is null");
        final StringBuilder sb = new StringBuilder();
        for (int i = 0; i < length(); i++) {
            final char c = back.charAt(i);
            if (predicate.test(c)) {
                sb.append(c);
            } else {
                break;
            }
        }
        if (sb.length() == 0) {
            return Tuple.of(EMPTY, this);
        } else if (sb.length() == length()) {
            return Tuple.of(this, EMPTY);
        } else {
            return Tuple.of(of(sb.toString()), of(back.substring(sb.length())));
        }
    }

    @Override
    public Spliterator<Character> spliterator() {
        return Spliterators.spliterator(iterator(), length(), Spliterator.ORDERED | Spliterator.IMMUTABLE);
    }

    @Override
    public CharSeq subSequence(int beginIndex) {
        if (beginIndex < 0) {
            throw new IndexOutOfBoundsException("subsequence(" + beginIndex + ")");
        }
        if (beginIndex > length()) {
            throw new IndexOutOfBoundsException("subsequence(" + beginIndex + ")");
        }
        return of(back.substring(beginIndex));
    }

    @Override
    public CharSeq subSequence(int beginIndex, int endIndex) {
        if (beginIndex < 0 || beginIndex > endIndex || endIndex > length()) {
            throw new IndexOutOfBoundsException(
                    java.lang.String.format("subsequence(%s, %s) on List of length %s", beginIndex, endIndex, length()));
        }
        if (beginIndex == endIndex) {
            return EMPTY;
        }
        return of(back.substring(beginIndex, endIndex));
    }

    @Override
    public CharSeq tail() {
        if (isEmpty()) {
            throw new UnsupportedOperationException("tail of empty string");
        } else {
            return of(back.substring(1));
        }
    }

    @Override
    public Option<CharSeq> tailOption() {
        if (isEmpty()) {
            return None.instance();
        } else {
            return new Some<>(of(back.substring(1)));
        }
    }

    @Override
    public CharSeq take(int n) {
        if (n >= length()) {
            return this;
        }
        if (n <= 0) {
            return EMPTY;
        } else {
            return of(back.substring(0, n));
        }
    }

    @Override
    public CharSeq takeRight(int n) {
        if (n >= length()) {
            return this;
        }
        if (n <= 0) {
            return EMPTY;
        } else {
            return of(back.substring(length() - n));
        }
    }

    @Override
    public CharSeq takeWhile(Predicate<? super Character> predicate) {
        Objects.requireNonNull(predicate, "predicate is null");
        final StringBuilder sb = new StringBuilder();
        for (int i = 0; i < length(); i++) {
            char c = back.charAt(i);
            if (!predicate.test(c)) {
                break;
            }
            sb.append(c);
        }
        return sb.length() == length() ? this : sb.length() == 0 ? EMPTY : of(sb.toString());
    }

    @Override
    public <U> Vector<U> unit(Iterable<? extends U> iterable) {
        Objects.requireNonNull(iterable, "iterable is null");
        return Vector.ofAll(iterable);
    }

    @Override
    public <T1, T2> Tuple2<Vector<T1>, Vector<T2>> unzip(Function<? super Character, Tuple2<? extends T1, ? extends T2>> unzipper) {
        Objects.requireNonNull(unzipper, "unzipper is null");
        Vector<T1> xs = Vector.empty();
        Vector<T2> ys = Vector.empty();
        for (int i = 0; i < length(); i++) {
            final Tuple2<? extends T1, ? extends T2> t = unzipper.apply(back.charAt(i));
            xs = xs.append(t._1);
            ys = ys.append(t._2);
        }
        return Tuple.of(xs.length() == 0 ? Vector.<T1> empty() : xs, ys.length() == 0 ? Vector.<T2> empty() : ys);
    }

    @Override
    public <U> Vector<Tuple2<Character, U>> zip(Iterable<U> that) {
        Objects.requireNonNull(that, "that is null");
        Vector<Tuple2<Character, U>> result = Vector.empty();
        Iterator<Character> list1 = iterator();
        java.util.Iterator<U> list2 = that.iterator();
        while (list1.hasNext() && list2.hasNext()) {
            result = result.append(Tuple.of(list1.next(), list2.next()));
        }
        return result;
    }

    @Override
    public <U> Vector<Tuple2<Character, U>> zipAll(Iterable<U> that, Character thisElem, U thatElem) {
        Objects.requireNonNull(that, "that is null");
        Vector<Tuple2<Character, U>> result = Vector.empty();
        Iterator<Character> list1 = iterator();
        java.util.Iterator<U> list2 = that.iterator();
        while (list1.hasNext() || list2.hasNext()) {
            final Character elem1 = list1.hasNext() ? list1.next() : thisElem;
            final U elem2 = list2.hasNext() ? list2.next() : thatElem;
            result = result.append(Tuple.of(elem1, elem2));
        }
        return result;
    }

    @Override
    public Vector<Tuple2<Character, Integer>> zipWithIndex() {
        Vector<Tuple2<Character, Integer>> result = Vector.empty();
        for (int i = 0; i < length(); i++) {
            result = result.append(Tuple.of(get(i), i));
        }
        return result;
    }

    @Override
    public Character get(int index) {
        return back.charAt(index);
    }

    @Override
    public int indexOf(Character element, int from) {
        return back.indexOf(element, from);
    }

    @Override
    public int lastIndexOf(Character element, int end) {
        return back.lastIndexOf(element, end);
    }

    @Override
    public Tuple2<CharSeq, CharSeq> splitAt(int n) {
        if (n <= 0) {
            return Tuple.of(EMPTY, this);
        } else if (n >= length()) {
            return Tuple.of(this, EMPTY);
        } else {
            return Tuple.of(of(back.substring(0, n)), of(back.substring(n)));
        }
    }

    @Override
    public Tuple2<CharSeq, CharSeq> splitAt(Predicate<? super Character> predicate) {
        Objects.requireNonNull(predicate, "predicate is null");
        if (isEmpty()) {
            return Tuple.of(EMPTY, EMPTY);
        }
        final StringBuilder left = new StringBuilder();
        for (int i = 0; i < length(); i++) {
            Character t = get(i);
            if (!predicate.test(t)) {
                left.append(t);
            } else {
                break;
            }
        }
        if (left.length() == 0) {
            return Tuple.of(EMPTY, this);
        } else if (left.length() == length()) {
            return Tuple.of(this, EMPTY);
        } else {
            return Tuple.of(of(left.toString()), of(back.substring(left.length())));
        }
    }

    @Override
    public Tuple2<CharSeq, CharSeq> splitAtInclusive(Predicate<? super Character> predicate) {
        Objects.requireNonNull(predicate, "predicate is null");
        if (isEmpty()) {
            return Tuple.of(EMPTY, EMPTY);
        }
        final StringBuilder left = new StringBuilder();
        for (int i = 0; i < length(); i++) {
            Character t = get(i);
            left.append(t);
            if (predicate.test(t)) {
                break;
            }
        }
        if (left.length() == 0) {
            return Tuple.of(EMPTY, this);
        } else if (left.length() == length()) {
            return Tuple.of(this, EMPTY);
        } else {
            return Tuple.of(of(left.toString()), of(back.substring(left.length())));
        }
    }

    @Override
    public Character head() {
        if (isEmpty()) {
            throw new NoSuchElementException("head of empty string");
        } else {
            return back.charAt(0);
        }
    }

    @Override
    public Option<Character> headOption() {
        if (isEmpty()) {
            return None.instance();
        } else {
            return new Some<>(back.charAt(0));
        }
    }

    @Override
    public boolean isEmpty() {
        return back.isEmpty();
    }

    @Override
    public boolean isTraversableAgain() {
        return true;
    }

    private Object readResolve() {
        return isEmpty() ? EMPTY : this;
    }

    @Override
    public boolean equals(Object o) {
        if (o == this) {
            return true;
        } else if (o instanceof CharSeq) {
            return ((CharSeq) o).back.equals(back);
        } else {
            return false;
        }
    }

    @Override
    public int hashCode() {
        return back.hashCode();
    }

    //
    //
    // java.lang.CharSequence
    //
    //

    /**
     * Returns the {@code char} value at the
     * specified index. An index ranges from {@code 0} to
     * {@code length() - 1}. The first {@code char} value of the sequence
     * is at index {@code 0}, the next at index {@code 1},
     * and so on, as for array indexing.
     *
     * <p>If the {@code char} value specified by the index is a
     * <a href="Character.html#unicode">surrogate</a>, the surrogate
     * value is returned.
     *
     * @param index the index of the {@code char} value.
     * @return the {@code char} value at the specified index of this string.
     * The first {@code char} value is at index {@code 0}.
     * @throws IndexOutOfBoundsException if the {@code index}
     *                                   argument is negative or not less than the length of this
     *                                   string.
     */
    @Override
    public char charAt(int index) {
        return back.charAt(index);
    }

    /**
     * Returns the length of this string.
     * The length is equal to the number of <a href="Character.html#unicode">Unicode
     * code units</a> in the string.
     *
     * @return the length of the sequence of characters represented by this
     * object.
     */
    @Override
    public int length() {
        return back.length();
    }

    //
    //
    // java.lang.String
    //
    //

    /**
     * Returns the character (Unicode code point) at the specified
     * index. The index refers to {@code char} values
     * (Unicode code units) and ranges from {@code 0} to
     * {@link #length()}{@code  - 1}.
     *
     * <p> If the {@code char} value specified at the given index
     * is in the high-surrogate range, the following index is less
     * than the length of this {@code CharSeq}, and the
     * {@code char} value at the following index is in the
     * low-surrogate range, then the supplementary code point
     * corresponding to this surrogate pair is returned. Otherwise,
     * the {@code char} value at the given index is returned.
     *
     * @param index the index to the {@code char} values
     * @return the code point value of the character at the
     * {@code index}
     * @throws IndexOutOfBoundsException if the {@code index}
     *                                   argument is negative or not less than the length of this
     *                                   string.
     */
    public int codePointAt(int index) {
        return back.codePointAt(index);
    }

    /**
     * Returns the character (Unicode code point) before the specified
     * index. The index refers to {@code char} values
     * (Unicode code units) and ranges from {@code 1} to {@link
     * CharSequence#length() length}.
     *
     * <p> If the {@code char} value at {@code (index - 1)}
     * is in the low-surrogate range, {@code (index - 2)} is not
     * negative, and the {@code char} value at {@code (index -
     * 2)} is in the high-surrogate range, then the
     * supplementary code point value of the surrogate pair is
     * returned. If the {@code char} value at {@code index -
     * 1} is an unpaired low-surrogate or a high-surrogate, the
     * surrogate value is returned.
     *
     * @param index the index following the code point that should be returned
     * @return the Unicode code point value before the given index.
     * @throws IndexOutOfBoundsException if the {@code index}
     *                                   argument is less than 1 or greater than the length
     *                                   of this string.
     */
    public int codePointBefore(int index) {
        return back.codePointBefore(index);
    }

    /**
     * Returns the number of Unicode code points in the specified text
     * range of this {@code CharSeq}. The text range begins at the
     * specified {@code beginIndex} and extends to the
     * {@code char} at index {@code endIndex - 1}. Thus the
     * length (in {@code char}s) of the text range is
     * {@code endIndex-beginIndex}. Unpaired surrogates within
     * the text range count as one code point each.
     *
     * @param beginIndex the index to the first {@code char} of
     *                   the text range.
     * @param endIndex   the index after the last {@code char} of
     *                   the text range.
     * @return the number of Unicode code points in the specified text
     * range
     * @throws IndexOutOfBoundsException if the
     *                                   {@code beginIndex} is negative, or {@code endIndex}
     *                                   is larger than the length of this {@code CharSeq}, or
     *                                   {@code beginIndex} is larger than {@code endIndex}.
     */
    public int codePointCount(int beginIndex, int endIndex) {
        return back.codePointCount(beginIndex, endIndex);
    }

    /**
     * Returns the index within this {@code CharSeq} that is
     * offset from the given {@code index} by
     * {@code codePointOffset} code points. Unpaired surrogates
     * within the text range given by {@code index} and
     * {@code codePointOffset} count as one code point each.
     *
     * @param index           the index to be offset
     * @param codePointOffset the offset in code points
     * @return the index within this {@code CharSeq}
     * @throws IndexOutOfBoundsException if {@code index}
     *                                   is negative or larger then the length of this
     *                                   {@code CharSeq}, or if {@code codePointOffset} is positive
     *                                   and the substring starting with {@code index} has fewer
     *                                   than {@code codePointOffset} code points,
     *                                   or if {@code codePointOffset} is negative and the substring
     *                                   before {@code index} has fewer than the absolute value
     *                                   of {@code codePointOffset} code points.
     */
    public int offsetByCodePoints(int index, int codePointOffset) {
        return back.offsetByCodePoints(index, codePointOffset);
    }

    /**
     * Copies characters from this string into the destination character
     * array.
     * <p>
     * The first character to be copied is at index {@code srcBegin};
     * the last character to be copied is at index {@code srcEnd-1}
     * (thus the total number of characters to be copied is
     * {@code srcEnd-srcBegin}). The characters are copied into the
     * subarray of {@code dst} starting at index {@code dstBegin}
     * and ending at index:
     * <blockquote><pre>
     *     dstbegin + (srcEnd-srcBegin) - 1
     * </pre></blockquote>
     *
     * @param srcBegin index of the first character in the string
     *                 to copy.
     * @param srcEnd   index after the last character in the string
     *                 to copy.
     * @param dst      the destination array.
     * @param dstBegin the start offset in the destination array.
     * @throws IndexOutOfBoundsException If any of the following
     *                                   is true:
     *                                   <ul><li>{@code srcBegin} is negative.
     *                                   <li>{@code srcBegin} is greater than {@code srcEnd}
     *                                   <li>{@code srcEnd} is greater than the length of this
     *                                   string
     *                                   <li>{@code dstBegin} is negative
     *                                   <li>{@code dstBegin+(srcEnd-srcBegin)} is larger than
     *                                   {@code dst.length}</ul>
     */
    public void getChars(int srcBegin, int srcEnd, char dst[], int dstBegin) {
        back.getChars(srcBegin, srcEnd, dst, dstBegin);
    }

    /**
     * Encodes this {@code CharSeq} into a sequence of bytes using the named
     * charset, storing the result into a new byte array.
     *
     * <p> The behavior of this method when this string cannot be encoded in
     * the given charset is unspecified.  The {@link
     * java.nio.charset.CharsetEncoder} class should be used when more control
     * over the encoding process is required.
     *
     * @param charsetName The name of a supported {@linkplain java.nio.charset.Charset
     *                    charset}
     * @return The resultant byte array
     * @throws UnsupportedEncodingException If the named charset is not supported
     */
    public byte[] getBytes(java.lang.String charsetName) throws UnsupportedEncodingException {
        return back.getBytes(charsetName);
    }

    /**
     * Encodes this {@code CharSeq} into a sequence of bytes using the given
     * {@linkplain java.nio.charset.Charset charset}, storing the result into a
     * new byte array.
     *
     * <p> This method always replaces malformed-input and unmappable-character
     * sequences with this charset's default replacement byte array.  The
     * {@link java.nio.charset.CharsetEncoder} class should be used when more
     * control over the encoding process is required.
     *
     * @param charset The {@linkplain java.nio.charset.Charset} to be used to encode
     *                the {@code CharSeq}
     * @return The resultant byte array
     */
    public byte[] getBytes(Charset charset) {
        return back.getBytes(charset);
    }

    /**
     * Encodes this {@code CharSeq} into a sequence of bytes using the
     * platform's default charset, storing the result into a new byte array.
     *
     * <p> The behavior of this method when this string cannot be encoded in
     * the default charset is unspecified.  The {@link
     * java.nio.charset.CharsetEncoder} class should be used when more control
     * over the encoding process is required.
     *
     * @return The resultant byte array
     */
    public byte[] getBytes() {
        return back.getBytes();
    }

    /**
     * Compares this string to the specified {@code StringBuffer}.  The result
     * is {@code true} if and only if this {@code CharSeq} represents the same
     * sequence of characters as the specified {@code StringBuffer}. This method
     * synchronizes on the {@code StringBuffer}.
     *
     * @param sb The {@code StringBuffer} to compare this {@code CharSeq} against
     * @return {@code true} if this {@code CharSeq} represents the same
     * sequence of characters as the specified {@code StringBuffer},
     * {@code false} otherwise
     */
    public boolean contentEquals(StringBuffer sb) {
        return back.contentEquals(sb);
    }

    /**
     * Compares this string to the specified {@code CharSequence}.  The
     * result is {@code true} if and only if this {@code CharSeq} represents the
     * same sequence of char values as the specified sequence. Note that if the
     * {@code CharSequence} is a {@code StringBuffer} then the method
     * synchronizes on it.
     *
     * @param cs The sequence to compare this {@code CharSeq} against
     * @return {@code true} if this {@code CharSeq} represents the same
     * sequence of char values as the specified sequence, {@code
     * false} otherwise
     */
    public boolean contentEquals(CharSequence cs) {
        return back.contentEquals(cs);
    }

    /**
     * Compares this {@code CharSeq} to another {@code CharSeq}, ignoring case
     * considerations.  Two strings are considered equal ignoring case if they
     * are of the same length and corresponding characters in the two strings
     * are equal ignoring case.
     *
     * <p> Two characters {@code c1} and {@code c2} are considered the same
     * ignoring case if at least one of the following is true:
     * <ul>
     * <li> The two characters are the same (as compared by the
     * {@code ==} operator)
     * <li> Applying the method {@link
     * java.lang.Character#toUpperCase(char)} to each character
     * produces the same result
     * <li> Applying the method {@link
     * java.lang.Character#toLowerCase(char)} to each character
     * produces the same result
     * </ul>
     *
     * @param anotherString The {@code CharSeq} to compare this {@code CharSeq} against
     * @return {@code true} if the argument is not {@code null} and it
     * represents an equivalent {@code CharSeq} ignoring case; {@code
     * false} otherwise
     * @see #equals(Object)
     */
    public boolean equalsIgnoreCase(CharSeq anotherString) {
        return back.equalsIgnoreCase(anotherString.back);
    }

    /**
     * Compares two strings lexicographically.
     * The comparison is based on the Unicode value of each character in
     * the strings. The character sequence represented by this
     * {@code CharSeq} object is compared lexicographically to the
     * character sequence represented by the argument string. The result is
     * a negative integer if this {@code CharSeq} object
     * lexicographically precedes the argument string. The result is a
     * positive integer if this {@code CharSeq} object lexicographically
     * follows the argument string. The result is zero if the strings
     * are equal; {@code compareTo} returns {@code 0} exactly when
     * the {@link #equals(Object)} method would return {@code true}.
     * <p>
     * This is the definition of lexicographic ordering. If two strings are
     * different, then either they have different characters at some index
     * that is a valid index for both strings, or their lengths are different,
     * or both. If they have different characters at one or more index
     * positions, let <i>k</i> be the smallest such index; then the string
     * whose character at position <i>k</i> has the smaller value, as
     * determined by using the &lt; operator, lexicographically precedes the
     * other string. In this case, {@code compareTo} returns the
     * difference of the two character values at position {@code k} in
     * the two string -- that is, the value:
     * <blockquote><pre>
     * this.charAt(k)-anotherString.charAt(k)
     * </pre></blockquote>
     * If there is no index position at which they differ, then the shorter
     * string lexicographically precedes the longer string. In this case,
     * {@code compareTo} returns the difference of the lengths of the
     * strings -- that is, the value:
     * <blockquote><pre>
     * this.length()-anotherString.length()
     * </pre></blockquote>
     *
     * @param anotherString the {@code CharSeq} to be compared.
     * @return the value {@code 0} if the argument string is equal to
     * this string; a value less than {@code 0} if this string
     * is lexicographically less than the string argument; and a
     * value greater than {@code 0} if this string is
     * lexicographically greater than the string argument.
     */
    public int compareTo(CharSeq anotherString) {
        return back.compareTo(anotherString.back);
    }

    /**
     * Compares two strings lexicographically, ignoring case
     * differences. This method returns an integer whose sign is that of
     * calling {@code compareTo} with normalized versions of the strings
     * where case differences have been eliminated by calling
     * {@code Character.toLowerCase(Character.toUpperCase(character))} on
     * each character.
     * <p>
     * Note that this method does <em>not</em> take locale into account,
     * and will result in an unsatisfactory ordering for certain locales.
     * The java.text package provides <em>collators</em> to allow
     * locale-sensitive ordering.
     *
     * @param str the {@code CharSeq} to be compared.
     * @return a negative integer, zero, or a positive integer as the
     * specified String is greater than, equal to, or less
     * than this String, ignoring case considerations.
     */
    public int compareToIgnoreCase(CharSeq str) {
        return back.compareToIgnoreCase(str.back);
    }

    /**
     * Tests if two string regions are equal.
     * <p>
     * A substring of this {@code CharSeq} object is compared to a substring
     * of the argument other. The result is true if these substrings
     * represent identical character sequences. The substring of this
     * {@code CharSeq} object to be compared begins at index {@code toffset}
     * and has length {@code len}. The substring of other to be compared
     * begins at index {@code ooffset} and has length {@code len}. The
     * result is {@code false} if and only if at least one of the following
     * is true:
     * <ul><li>{@code toffset} is negative.
     * <li>{@code ooffset} is negative.
     * <li>{@code toffset+len} is greater than the length of this
     * {@code CharSeq} object.
     * <li>{@code ooffset+len} is greater than the length of the other
     * argument.
     * <li>There is some nonnegative integer <i>k</i> less than {@code len}
     * such that:
     * {@code this.charAt(toffset + }<i>k</i>{@code ) != other.charAt(ooffset + }
     * <i>k</i>{@code )}
     * </ul>
     *
     * @param toffset the starting offset of the subregion in this string.
     * @param other   the string argument.
     * @param ooffset the starting offset of the subregion in the string
     *                argument.
     * @param len     the number of characters to compare.
     * @return {@code true} if the specified subregion of this string
     * exactly matches the specified subregion of the string argument;
     * {@code false} otherwise.
     */
    public boolean regionMatches(int toffset, CharSeq other, int ooffset, int len) {
        return back.regionMatches(toffset, other.back, ooffset, len);
    }

    /**
     * Tests if two string regions are equal.
     * <p>
     * A substring of this {@code CharSeq} object is compared to a substring
     * of the argument {@code other}. The result is {@code true} if these
     * substrings represent character sequences that are the same, ignoring
     * case if and only if {@code ignoreCase} is true. The substring of
     * this {@code CharSeq} object to be compared begins at index
     * {@code toffset} and has length {@code len}. The substring of
     * {@code other} to be compared begins at index {@code ooffset} and
     * has length {@code len}. The result is {@code false} if and only if
     * at least one of the following is true:
     * <ul><li>{@code toffset} is negative.
     * <li>{@code ooffset} is negative.
     * <li>{@code toffset+len} is greater than the length of this
     * {@code CharSeq} object.
     * <li>{@code ooffset+len} is greater than the length of the other
     * argument.
     * <li>{@code ignoreCase} is {@code false} and there is some nonnegative
     * integer <i>k</i> less than {@code len} such that:
     * <blockquote><pre>
     * this.charAt(toffset+k) != other.charAt(ooffset+k)
     * </pre></blockquote>
     * <li>{@code ignoreCase} is {@code true} and there is some nonnegative
     * integer <i>k</i> less than {@code len} such that:
     * <blockquote><pre>
     * Character.toLowerCase(this.charAt(toffset+k)) !=
     * Character.toLowerCase(other.charAt(ooffset+k))
     * </pre></blockquote>
     * and:
     * <blockquote><pre>
     * Character.toUpperCase(this.charAt(toffset+k)) !=
     *         Character.toUpperCase(other.charAt(ooffset+k))
     * </pre></blockquote>
     * </ul>
     *
     * @param ignoreCase if {@code true}, ignore case when comparing
     *                   characters.
     * @param toffset    the starting offset of the subregion in this
     *                   string.
     * @param other      the string argument.
     * @param ooffset    the starting offset of the subregion in the string
     *                   argument.
     * @param len        the number of characters to compare.
     * @return {@code true} if the specified subregion of this string
     * matches the specified subregion of the string argument;
     * {@code false} otherwise. Whether the matching is exact
     * or case insensitive depends on the {@code ignoreCase}
     * argument.
     */
    public boolean regionMatches(boolean ignoreCase, int toffset, CharSeq other, int ooffset, int len) {
        return back.regionMatches(ignoreCase, toffset, other.back, ooffset, len);
    }

    /**
     * Tests if the substring of this string beginning at the
     * specified index starts with the specified prefix.
     *
     * @param prefix  the prefix.
     * @param toffset where to begin looking in this string.
     * @return {@code true} if the character sequence represented by the
     * argument is a prefix of the substring of this object starting
     * at index {@code toffset}; {@code false} otherwise.
     * The result is {@code false} if {@code toffset} is
     * negative or greater than the length of this
     * {@code CharSeq} object; otherwise the result is the same
     * as the result of the expression
     * <pre>
     *          this.substring(toffset).startsWith(prefix)
     *          </pre>
     */
    public boolean startsWith(CharSeq prefix, int toffset) {
        return back.startsWith(prefix.back, toffset);
    }

    /**
     * Tests if this string starts with the specified prefix.
     *
     * @param prefix the prefix.
     * @return {@code true} if the character sequence represented by the
     * argument is a prefix of the character sequence represented by
     * this string; {@code false} otherwise.
     * Note also that {@code true} will be returned if the
     * argument is an empty string or is equal to this
     * {@code CharSeq} object as determined by the
     * {@link #equals(Object)} method.
     */
    public boolean startsWith(CharSeq prefix) {
        return back.startsWith(prefix.back);
    }

    /**
     * Tests if this string ends with the specified suffix.
     *
     * @param suffix the suffix.
     * @return {@code true} if the character sequence represented by the
     * argument is a suffix of the character sequence represented by
     * this object; {@code false} otherwise. Note that the
     * result will be {@code true} if the argument is the
     * empty string or is equal to this {@code CharSeq} object
     * as determined by the {@link #equals(Object)} method.
     */
    public boolean endsWith(CharSeq suffix) {
        return back.endsWith(suffix.back);
    }

    /**
     * Returns the index within this string of the first occurrence of
     * the specified character. If a character with value
     * {@code ch} occurs in the character sequence represented by
     * this {@code CharSeq} object, then the index (in Unicode
     * code units) of the first such occurrence is returned. For
     * values of {@code ch} in the range from 0 to 0xFFFF
     * (inclusive), this is the smallest value <i>k</i> such that:
     * <blockquote><pre>
     * this.charAt(<i>k</i>) == ch
     * </pre></blockquote>
     * is true. For other values of {@code ch}, it is the
     * smallest value <i>k</i> such that:
     * <blockquote><pre>
     * this.codePointAt(<i>k</i>) == ch
     * </pre></blockquote>
     * is true. In either case, if no such character occurs in this
     * string, then {@code -1} is returned.
     *
     * @param ch a character (Unicode code point).
     * @return the index of the first occurrence of the character in the
     * character sequence represented by this object, or
     * {@code -1} if the character does not occur.
     */
    public int indexOf(int ch) {
        return back.indexOf(ch);
    }

    /**
     * Returns the index within this string of the first occurrence of the
     * specified character, starting the search at the specified index.
     * <p>
     * If a character with value {@code ch} occurs in the
     * character sequence represented by this {@code CharSeq}
     * object at an index no smaller than {@code fromIndex}, then
     * the index of the first such occurrence is returned. For values
     * of {@code ch} in the range from 0 to 0xFFFF (inclusive),
     * this is the smallest value <i>k</i> such that:
     * <blockquote><pre>
     * (this.charAt(<i>k</i>) == ch) {@code &&} (<i>k</i> &gt;= fromIndex)
     * </pre></blockquote>
     * is true. For other values of {@code ch}, it is the
     * smallest value <i>k</i> such that:
     * <blockquote><pre>
     * (this.codePointAt(<i>k</i>) == ch) {@code &&} (<i>k</i> &gt;= fromIndex)
     * </pre></blockquote>
     * is true. In either case, if no such character occurs in this
     * string at or after position {@code fromIndex}, then
     * {@code -1} is returned.
     *
     * <p>
     * There is no restriction on the value of {@code fromIndex}. If it
     * is negative, it has the same effect as if it were zero: this entire
     * string may be searched. If it is greater than the length of this
     * string, it has the same effect as if it were equal to the length of
     * this string: {@code -1} is returned.
     *
     * <p>All indices are specified in {@code char} values
     * (Unicode code units).
     *
     * @param ch        a character (Unicode code point).
     * @param fromIndex the index to start the search from.
     * @return the index of the first occurrence of the character in the
     * character sequence represented by this object that is greater
     * than or equal to {@code fromIndex}, or {@code -1}
     * if the character does not occur.
     */
    public int indexOf(int ch, int fromIndex) {
        return back.indexOf(ch, fromIndex);
    }

    /**
     * Returns the index within this string of the last occurrence of
     * the specified character. For values of {@code ch} in the
     * range from 0 to 0xFFFF (inclusive), the index (in Unicode code
     * units) returned is the largest value <i>k</i> such that:
     * <blockquote><pre>
     * this.charAt(<i>k</i>) == ch
     * </pre></blockquote>
     * is true. For other values of {@code ch}, it is the
     * largest value <i>k</i> such that:
     * <blockquote><pre>
     * this.codePointAt(<i>k</i>) == ch
     * </pre></blockquote>
     * is true.  In either case, if no such character occurs in this
     * string, then {@code -1} is returned.  The
     * {@code CharSeq} is searched backwards starting at the last
     * character.
     *
     * @param ch a character (Unicode code point).
     * @return the index of the last occurrence of the character in the
     * character sequence represented by this object, or
     * {@code -1} if the character does not occur.
     */
    public int lastIndexOf(int ch) {
        return back.lastIndexOf(ch);
    }

    /**
     * Returns the index within this string of the last occurrence of
     * the specified character, searching backward starting at the
     * specified index. For values of {@code ch} in the range
     * from 0 to 0xFFFF (inclusive), the index returned is the largest
     * value <i>k</i> such that:
     * <blockquote><pre>
     * (this.charAt(<i>k</i>) == ch) {@code &&} (<i>k</i> &lt;= fromIndex)
     * </pre></blockquote>
     * is true. For other values of {@code ch}, it is the
     * largest value <i>k</i> such that:
     * <blockquote><pre>
     * (this.codePointAt(<i>k</i>) == ch) {@code &&} (<i>k</i> &lt;= fromIndex)
     * </pre></blockquote>
     * is true. In either case, if no such character occurs in this
     * string at or before position {@code fromIndex}, then
     * {@code -1} is returned.
     *
     * <p>All indices are specified in {@code char} values
     * (Unicode code units).
     *
     * @param ch        a character (Unicode code point).
     * @param fromIndex the index to start the search from. There is no
     *                  restriction on the value of {@code fromIndex}. If it is
     *                  greater than or equal to the length of this string, it has
     *                  the same effect as if it were equal to one less than the
     *                  length of this string: this entire string may be searched.
     *                  If it is negative, it has the same effect as if it were -1:
     *                  -1 is returned.
     * @return the index of the last occurrence of the character in the
     * character sequence represented by this object that is less
     * than or equal to {@code fromIndex}, or {@code -1}
     * if the character does not occur before that point.
     */
    public int lastIndexOf(int ch, int fromIndex) {
        return back.lastIndexOf(ch, fromIndex);
    }

    /**
     * Returns the index within this string of the first occurrence of the
     * specified substring.
     *
     * <p>The returned index is the smallest value <i>k</i> for which:
     * <blockquote><pre>
     * this.startsWith(str, <i>k</i>)
     * </pre></blockquote>
     * If no such value of <i>k</i> exists, then {@code -1} is returned.
     *
     * @param str the substring to search for.
     * @return the index of the first occurrence of the specified substring,
     * or {@code -1} if there is no such occurrence.
     */
    public int indexOf(CharSeq str) {
        return back.indexOf(str.back);
    }

    /**
     * Returns the index within this string of the first occurrence of the
     * specified substring, starting at the specified index.
     *
     * <p>The returned index is the smallest value <i>k</i> for which:
     * <blockquote><pre>
     * <i>k</i> &gt;= fromIndex {@code &&} this.startsWith(str, <i>k</i>)
     * </pre></blockquote>
     * If no such value of <i>k</i> exists, then {@code -1} is returned.
     *
     * @param str       the substring to search for.
     * @param fromIndex the index from which to start the search.
     * @return the index of the first occurrence of the specified substring,
     * starting at the specified index,
     * or {@code -1} if there is no such occurrence.
     */
    public int indexOf(CharSeq str, int fromIndex) {
        return back.indexOf(str.back, fromIndex);
    }

    /**
     * Returns the index within this string of the last occurrence of the
     * specified substring.  The last occurrence of the empty string ""
     * is considered to occur at the index value {@code this.length()}.
     *
     * <p>The returned index is the largest value <i>k</i> for which:
     * <blockquote><pre>
     * this.startsWith(str, <i>k</i>)
     * </pre></blockquote>
     * If no such value of <i>k</i> exists, then {@code -1} is returned.
     *
     * @param str the substring to search for.
     * @return the index of the last occurrence of the specified substring,
     * or {@code -1} if there is no such occurrence.
     */
    public int lastIndexOf(CharSeq str) {
        return back.lastIndexOf(str.back);
    }

    /**
     * Returns the index within this string of the last occurrence of the
     * specified substring, searching backward starting at the specified index.
     *
     * <p>The returned index is the largest value <i>k</i> for which:
     * <blockquote><pre>
     * <i>k</i> {@code <=} fromIndex {@code &&} this.startsWith(str, <i>k</i>)
     * </pre></blockquote>
     * If no such value of <i>k</i> exists, then {@code -1} is returned.
     *
     * @param str       the substring to search for.
     * @param fromIndex the index to start the search from.
     * @return the index of the last occurrence of the specified substring,
     * searching backward from the specified index,
     * or {@code -1} if there is no such occurrence.
     */
    public int lastIndexOf(CharSeq str, int fromIndex) {
        return back.lastIndexOf(str.back, fromIndex);
    }

    /**
     * Returns a string that is a substring of this string. The
     * substring begins with the character at the specified index and
     * extends to the end of this string. <p>
     * Examples:
     * <blockquote><pre>
     * "unhappy".substring(2) returns "happy"
     * "Harbison".substring(3) returns "bison"
     * "emptiness".substring(9) returns "" (an empty string)
     * </pre></blockquote>
     *
     * @param beginIndex the beginning index, inclusive.
     * @return the specified substring.
     * @throws IndexOutOfBoundsException if
     *                                   {@code beginIndex} is negative or larger than the
     *                                   length of this {@code CharSeq} object.
     */
    public CharSeq substring(int beginIndex) {
        return of(back.substring(beginIndex));
    }

    /**
     * Returns a string that is a substring of this string. The
     * substring begins at the specified {@code beginIndex} and
     * extends to the character at index {@code endIndex - 1}.
     * Thus the length of the substring is {@code endIndex-beginIndex}.
     * <p>
     * Examples:
     * <blockquote><pre>
     * "hamburger".substring(4, 8) returns "urge"
     * "smiles".substring(1, 5) returns "mile"
     * </pre></blockquote>
     *
     * @param beginIndex the beginning index, inclusive.
     * @param endIndex   the ending index, exclusive.
     * @return the specified substring.
     * @throws IndexOutOfBoundsException if the
     *                                   {@code beginIndex} is negative, or
     *                                   {@code endIndex} is larger than the length of
     *                                   this {@code CharSeq} object, or
     *                                   {@code beginIndex} is larger than
     *                                   {@code endIndex}.
     */
    public CharSeq substring(int beginIndex, int endIndex) {
        return of(back.substring(beginIndex, endIndex));
    }

    /**
     * Returns a string containing the characters in this sequence in the same
     * order as this sequence.  The length of the string will be the length of
     * this sequence.
     *
     * @return a string consisting of exactly this sequence of characters
     */
    @Override
    public java.lang.String toString() {
        return back;
    }

    /**
     * Concatenates the specified string to the end of this string.
     * <p>
     * If the length of the argument string is {@code 0}, then this
     * {@code CharSeq} object is returned. Otherwise, a
     * {@code CharSeq} object is returned that represents a character
     * sequence that is the concatenation of the character sequence
     * represented by this {@code CharSeq} object and the character
     * sequence represented by the argument string.<p>
     * Examples:
     * <blockquote><pre>
     * "cares".concat("s") returns "caress"
     * "to".concat("get").concat("her") returns "together"
     * </pre></blockquote>
     *
     * @param str the {@code CharSeq} that is concatenated to the end
     *            of this {@code CharSeq}.
     * @return a string that represents the concatenation of this object's
     * characters followed by the string argument's characters.
     */
    public CharSeq concat(CharSeq str) {
        return of(back.concat(str.back));
    }

    /**
     * Tells whether or not this string matches the given <a
     * href="../util/regex/Pattern.html#sum">regular expression</a>.
     *
     * <p> An invocation of this method of the form
     * <i>str</i>{@code .matches(}<i>regex</i>{@code )} yields exactly the
     * same result as the expression
     *
     * <blockquote>
     * {@link java.util.regex.Pattern}.{@link java.util.regex.Pattern#matches(java.lang.String, CharSequence)
     * matches(<i>regex</i>, <i>str</i>)}
     * </blockquote>
     *
     * @param regex the regular expression to which this string is to be matched
     * @return {@code true} if, and only if, this string matches the
     * given regular expression
     * @throws PatternSyntaxException if the regular expression's syntax is invalid
     * @see java.util.regex.Pattern
     */
    public boolean matches(java.lang.String regex) {
        return back.matches(regex);
    }

    /**
     * Returns true if and only if this string contains the specified
     * sequence of char values.
     *
     * @param s the sequence to search for
     * @return true if this string contains {@code s}, false otherwise
     */
    public boolean contains(CharSequence s) {
        return back.contains(s);
    }

    /**
     * Replaces the first substring of this string that matches the given <a
     * href="../util/regex/Pattern.html#sum">regular expression</a> with the
     * given replacement.
     *
     * <p> An invocation of this method of the form
     * <i>str</i>{@code .replaceFirst(}<i>regex</i>{@code ,} <i>repl</i>{@code )}
     * yields exactly the same result as the expression
     *
     * <blockquote>
     * <code>
     * {@link java.util.regex.Pattern}.{@link
     * java.util.regex.Pattern#compile compile}(<i>regex</i>).{@link
     * java.util.regex.Pattern#matcher(java.lang.CharSequence) matcher}(<i>str</i>).{@link
     * java.util.regex.Matcher#replaceFirst replaceFirst}(<i>repl</i>)
     * </code>
     * </blockquote>
     *
     * <p>
     * Note that backslashes ({@code \}) and dollar signs ({@code $}) in the
     * replacement string may cause the results to be different than if it were
     * being treated as a literal replacement string; see
     * {@link java.util.regex.Matcher#replaceFirst}.
     * Use {@link java.util.regex.Matcher#quoteReplacement} to suppress the special
     * meaning of these characters, if desired.
     *
     * @param regex       the regular expression to which this string is to be matched
     * @param replacement the string to be substituted for the first match
     * @return The resulting {@code CharSeq}
     * @throws PatternSyntaxException if the regular expression's syntax is invalid
     * @see java.util.regex.Pattern
     */
    public CharSeq replaceFirst(java.lang.String regex, java.lang.String replacement) {
        return of(back.replaceFirst(regex, replacement));
    }

    /**
     * Replaces each substring of this string that matches the given <a
     * href="../util/regex/Pattern.html#sum">regular expression</a> with the
     * given replacement.
     *
     * <p> An invocation of this method of the form
     * <i>str</i>{@code .replaceAll(}<i>regex</i>{@code ,} <i>repl</i>{@code )}
     * yields exactly the same result as the expression
     *
     * <blockquote>
     * <code>
     * {@link java.util.regex.Pattern}.{@link
     * java.util.regex.Pattern#compile compile}(<i>regex</i>).{@link
     * java.util.regex.Pattern#matcher(java.lang.CharSequence) matcher}(<i>str</i>).{@link
     * java.util.regex.Matcher#replaceAll replaceAll}(<i>repl</i>)
     * </code>
     * </blockquote>
     *
     * <p>
     * Note that backslashes ({@code \}) and dollar signs ({@code $}) in the
     * replacement string may cause the results to be different than if it were
     * being treated as a literal replacement string; see
     * {@link java.util.regex.Matcher#replaceAll Matcher.replaceAll}.
     * Use {@link java.util.regex.Matcher#quoteReplacement} to suppress the special
     * meaning of these characters, if desired.
     *
     * @param regex       the regular expression to which this string is to be matched
     * @param replacement the string to be substituted for each match
     * @return The resulting {@code CharSeq}
     * @throws PatternSyntaxException if the regular expression's syntax is invalid
     * @see java.util.regex.Pattern
     */
    public CharSeq replaceAll(java.lang.String regex, java.lang.String replacement) {
        return of(back.replaceAll(regex, replacement));
    }

    /**
     * Replaces each substring of this string that matches the literal target
     * sequence with the specified literal replacement sequence. The
     * replacement proceeds from the beginning of the string to the end, for
     * example, replacing "aa" with "b" in the string "aaa" will result in
     * "ba" rather than "ab".
     *
     * @param target      The sequence of char values to be replaced
     * @param replacement The replacement sequence of char values
     * @return The resulting string
     */
    public CharSeq replace(CharSequence target, CharSequence replacement) {
        return of(back.replace(target, replacement));
    }

    /**
     * Splits this string around matches of the given
     * <a href="../util/regex/Pattern.html#sum">regular expression</a>.
     *
     * <p> The array returned by this method contains each substring of this
     * string that is terminated by another substring that matches the given
     * expression or is terminated by the end of the string.  The substrings in
     * the array are in the order in which they occur in this string.  If the
     * expression does not match any part of the input then the resulting array
     * has just one element, namely this string.
     *
     * <p> When there is a positive-width match at the beginning of this
     * string then an empty leading substring is included at the beginning
     * of the resulting array. A zero-width match at the beginning however
     * never produces such empty leading substring.
     *
     * <p> The {@code limit} parameter controls the number of times the
     * pattern is applied and therefore affects the length of the resulting
     * array.  If the limit <i>n</i> is greater than zero then the pattern
     * will be applied at most <i>n</i>&nbsp;-&nbsp;1 times, the array's
     * length will be no greater than <i>n</i>, and the array's last entry
     * will contain all input beyond the last matched delimiter.  If <i>n</i>
     * is non-positive then the pattern will be applied as many times as
     * possible and the array can have any length.  If <i>n</i> is zero then
     * the pattern will be applied as many times as possible, the array can
     * have any length, and trailing empty strings will be discarded.
     *
     * <p> The string {@code "boo:and:foo"}, for example, yields the
     * following results with these parameters:
     *
     * <blockquote><table cellpadding=1 cellspacing=0 summary="Split example showing regex, limit, and result">
     * <tr>
     * <th>Regex</th>
     * <th>Limit</th>
     * <th>Result</th>
     * </tr>
     * <tr><td align=center>:</td>
     * <td align=center>2</td>
     * <td>{@code { "boo", "and:foo" }}</td></tr>
     * <tr><td align=center>:</td>
     * <td align=center>5</td>
     * <td>{@code { "boo", "and", "foo" }}</td></tr>
     * <tr><td align=center>:</td>
     * <td align=center>-2</td>
     * <td>{@code { "boo", "and", "foo" }}</td></tr>
     * <tr><td align=center>o</td>
     * <td align=center>5</td>
     * <td>{@code { "b", "", ":and:f", "", "" }}</td></tr>
     * <tr><td align=center>o</td>
     * <td align=center>-2</td>
     * <td>{@code { "b", "", ":and:f", "", "" }}</td></tr>
     * <tr><td align=center>o</td>
     * <td align=center>0</td>
     * <td>{@code { "b", "", ":and:f" }}</td></tr>
     * </table></blockquote>
     *
     * <p> An invocation of this method of the form
     * <i>str.</i>{@code split(}<i>regex</i>{@code ,}&nbsp;<i>n</i>{@code )}
     * yields the same result as the expression
     *
     * <blockquote>
     * <code>
     * {@link java.util.regex.Pattern}.{@link
     * java.util.regex.Pattern#compile compile}(<i>regex</i>).{@link
     * java.util.regex.Pattern#split(java.lang.CharSequence, int) split}(<i>str</i>,&nbsp;<i>n</i>)
     * </code>
     * </blockquote>
     *
     * @param regex the delimiting regular expression
     * @param limit the result threshold, as described above
     * @return the array of strings computed by splitting this string
     * around matches of the given regular expression
     * @throws PatternSyntaxException if the regular expression's syntax is invalid
     * @see java.util.regex.Pattern
     */
    public CharSeq[] split(java.lang.String regex, int limit) {
        final java.lang.String[] javaStrings = back.split(regex, limit);
        final CharSeq[] strings = new CharSeq[javaStrings.length];
        for (int i = 0; i < strings.length; i++) {
            strings[i] = of(javaStrings[i]);
        }
        return strings;
    }

    /**
     * Splits this string around matches of the given <a
     * href="../util/regex/Pattern.html#sum">regular expression</a>.
     *
     * <p> This method works as if by invoking the two-argument {@link
     * #split(java.lang.String, int) split} method with the given expression and a limit
     * argument of zero.  Trailing empty strings are therefore not included in
     * the resulting array.
     *
     * <p> The string {@code "boo:and:foo"}, for example, yields the following
     * results with these expressions:
     *
     * <blockquote><table cellpadding=1 cellspacing=0 summary="Split examples showing regex and result">
     * <tr>
     * <th>Regex</th>
     * <th>Result</th>
     * </tr>
     * <tr><td align=center>:</td>
     * <td>{@code { "boo", "and", "foo" }}</td></tr>
     * <tr><td align=center>o</td>
     * <td>{@code { "b", "", ":and:f" }}</td></tr>
     * </table></blockquote>
     *
     * @param regex the delimiting regular expression
     * @return the array of strings computed by splitting this string
     * around matches of the given regular expression
     * @throws PatternSyntaxException if the regular expression's syntax is invalid
     * @see java.util.regex.Pattern
     */
    public CharSeq[] split(java.lang.String regex) {
        return split(regex, 0);
    }

    /**
     * Converts all of the characters in this {@code CharSeq} to lower
     * case using the rules of the given {@code Locale}.  Case mapping is based
     * on the Unicode Standard version specified by the {@link java.lang.Character Character}
     * class. Since case mappings are not always 1:1 char mappings, the resulting
     * {@code CharSeq} may be a different length than the original {@code CharSeq}.
     * <p>
     * Examples of lowercase  mappings are in the following table:
     * <table border="1" summary="Lowercase mapping examples showing language code of locale, upper case, lower case, and description">
     * <tr>
     * <th>Language Code of Locale</th>
     * <th>Upper Case</th>
     * <th>Lower Case</th>
     * <th>Description</th>
     * </tr>
     * <tr>
     * <td>tr (Turkish)</td>
     * <td>&#92;u0130</td>
     * <td>&#92;u0069</td>
     * <td>capital letter I with dot above -&gt; small letter i</td>
     * </tr>
     * <tr>
     * <td>tr (Turkish)</td>
     * <td>&#92;u0049</td>
     * <td>&#92;u0131</td>
     * <td>capital letter I -&gt; small letter dotless i </td>
     * </tr>
     * <tr>
     * <td>(all)</td>
     * <td>French Fries</td>
     * <td>french fries</td>
     * <td>lowercased all chars in String</td>
     * </tr>
     * <tr>
     * <td>(all)</td>
     * <td><img src="doc-files/capiota.gif" alt="capiota"><img src="doc-files/capchi.gif" alt="capchi">
     * <img src="doc-files/captheta.gif" alt="captheta"><img src="doc-files/capupsil.gif" alt="capupsil">
     * <img src="doc-files/capsigma.gif" alt="capsigma"></td>
     * <td><img src="doc-files/iota.gif" alt="iota"><img src="doc-files/chi.gif" alt="chi">
     * <img src="doc-files/theta.gif" alt="theta"><img src="doc-files/upsilon.gif" alt="upsilon">
     * <img src="doc-files/sigma1.gif" alt="sigma"></td>
     * <td>lowercased all chars in String</td>
     * </tr>
     * </table>
     *
     * @param locale use the case transformation rules for this locale
     * @return the {@code CharSeq}, converted to lowercase.
     * @see java.lang.String#toLowerCase()
     * @see java.lang.String#toUpperCase()
     * @see java.lang.String#toUpperCase(Locale)
     */
    public CharSeq toLowerCase(Locale locale) {
        return of(back.toLowerCase(locale));
    }

    /**
     * Converts all of the characters in this {@code CharSeq} to lower
     * case using the rules of the default locale. This is equivalent to calling
     * {@code toLowerCase(Locale.getDefault())}.
     * <p>
     * <b>Note:</b> This method is locale sensitive, and may produce unexpected
     * results if used for strings that are intended to be interpreted locale
     * independently.
     * Examples are programming language identifiers, protocol keys, and HTML
     * tags.
     * For instance, {@code "TITLE".toLowerCase()} in a Turkish locale
     * returns {@code "t\u005Cu0131tle"}, where '\u005Cu0131' is the
     * LATIN SMALL LETTER DOTLESS I character.
     * To obtain correct results for locale insensitive strings, use
     * {@code toLowerCase(Locale.ROOT)}.
     * <p>
     *
     * @return the {@code CharSeq}, converted to lowercase.
     * @see java.lang.String#toLowerCase(Locale)
     */
    public CharSeq toLowerCase() {
        return toLowerCase(Locale.getDefault());
    }

    /**
     * Converts all of the characters in this {@code CharSeq} to upper
     * case using the rules of the given {@code Locale}. Case mapping is based
     * on the Unicode Standard version specified by the {@link java.lang.Character Character}
     * class. Since case mappings are not always 1:1 char mappings, the resulting
     * {@code CharSeq} may be a different length than the original {@code CharSeq}.
     * <p>
     * Examples of locale-sensitive and 1:M case mappings are in the following table.
     *
     * <table border="1" summary="Examples of locale-sensitive and 1:M case mappings. Shows Language code of locale, lower case, upper case, and description.">
     * <tr>
     * <th>Language Code of Locale</th>
     * <th>Lower Case</th>
     * <th>Upper Case</th>
     * <th>Description</th>
     * </tr>
     * <tr>
     * <td>tr (Turkish)</td>
     * <td>&#92;u0069</td>
     * <td>&#92;u0130</td>
     * <td>small letter i -&gt; capital letter I with dot above</td>
     * </tr>
     * <tr>
     * <td>tr (Turkish)</td>
     * <td>&#92;u0131</td>
     * <td>&#92;u0049</td>
     * <td>small letter dotless i -&gt; capital letter I</td>
     * </tr>
     * <tr>
     * <td>(all)</td>
     * <td>&#92;u00df</td>
     * <td>&#92;u0053 &#92;u0053</td>
     * <td>small letter sharp s -&gt; two letters: SS</td>
     * </tr>
     * <tr>
     * <td>(all)</td>
     * <td>Fahrvergn&uuml;gen</td>
     * <td>FAHRVERGN&Uuml;GEN</td>
     * <td></td>
     * </tr>
     * </table>
     *
     * @param locale use the case transformation rules for this locale
     * @return the {@code CharSeq}, converted to uppercase.
     * @see java.lang.String#toUpperCase()
     * @see java.lang.String#toLowerCase()
     * @see java.lang.String#toLowerCase(Locale)
     */
    public CharSeq toUpperCase(Locale locale) {
        return of(back.toUpperCase(locale));
    }

    /**
     * Converts all of the characters in this {@code CharSeq} to upper
     * case using the rules of the default locale. This method is equivalent to
     * {@code toUpperCase(Locale.getDefault())}.
     * <p>
     * <b>Note:</b> This method is locale sensitive, and may produce unexpected
     * results if used for strings that are intended to be interpreted locale
     * independently.
     * Examples are programming language identifiers, protocol keys, and HTML
     * tags.
     * For instance, {@code "title".toUpperCase()} in a Turkish locale
     * returns {@code "T\u005Cu0130TLE"}, where '\u005Cu0130' is the
     * LATIN CAPITAL LETTER I WITH DOT ABOVE character.
     * To obtain correct results for locale insensitive strings, use
     * {@code toUpperCase(Locale.ROOT)}.
     * <p>
     *
     * @return the {@code CharSeq}, converted to uppercase.
     * @see java.lang.String#toUpperCase(Locale)
     */
    public CharSeq toUpperCase() {
        return toUpperCase(Locale.getDefault());
    }

    /**
     * Returns a string whose value is this string, with any leading and trailing
     * whitespace removed.
     * <p>
     * If this {@code CharSeq} object represents an empty character
     * sequence, or the first and last characters of character sequence
     * represented by this {@code CharSeq} object both have codes
     * greater than {@code '\u005Cu0020'} (the space character), then a
     * reference to this {@code CharSeq} object is returned.
     * <p>
     * Otherwise, if there is no character with a code greater than
     * {@code '\u005Cu0020'} in the string, then a
     * {@code CharSeq} object representing an empty string is
     * returned.
     * <p>
     * Otherwise, let <i>k</i> be the index of the first character in the
     * string whose code is greater than {@code '\u005Cu0020'}, and let
     * <i>m</i> be the index of the last character in the string whose code
     * is greater than {@code '\u005Cu0020'}. A {@code CharSeq}
     * object is returned, representing the substring of this string that
     * begins with the character at index <i>k</i> and ends with the
     * character at index <i>m</i>-that is, the result of
     * {@code this.substring(k, m + 1)}.
     * <p>
     * This method may be used to trim whitespace (as defined above) from
     * the beginning and end of a string.
     *
     * @return A string whose value is this string, with any leading and trailing white
     * space removed, or this string if it has no leading or
     * trailing white space.
     */
    public CharSeq trim() {
        return of(back.trim());
    }

    /**
     * Converts this string to a new character array.
     *
     * @return a newly allocated character array whose length is the length
     * of this string and whose contents are initialized to contain
     * the character sequence represented by this string.
     */
    public char[] toCharArray() {
        return back.toCharArray();
    }

    @FunctionalInterface
    interface CharUnaryOperator {
        char apply(char c);
    }

    @FunctionalInterface
    interface CharFunction<R> {
        R apply(char c);
    }
}<|MERGE_RESOLUTION|>--- conflicted
+++ resolved
@@ -268,8 +268,6 @@
         }
     }
 
-<<<<<<< HEAD
-=======
     public CharSeq flatMapChars(CharFunction<? extends CharSequence> mapper) {
         Objects.requireNonNull(mapper, "mapper is null");
         if (isEmpty()) {
@@ -281,8 +279,6 @@
         }
     }
 
-    @SuppressWarnings("unchecked")
->>>>>>> 938a642a
     @Override
     public <U> Vector<U> flatMapM(Function<? super Character, ? extends Value<? extends U>> mapper) {
         return flatMap(mapper);
@@ -413,11 +409,6 @@
             }
             return CharSeq.ofAll(chars);
         }
-    }
-
-    @Override
-    public <U> Vector<U> mapM(Function<? super Character, ? extends U> mapper) {
-        return map(mapper);
     }
 
     @Override
